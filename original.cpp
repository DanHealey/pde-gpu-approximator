--- conflicted
+++ resolved
@@ -144,10 +144,6 @@
                 }
             }
         }
-<<<<<<< HEAD
-        
-=======
->>>>>>> 577daa17
 
         // Calculate actual error
         error = 0.0;
@@ -159,7 +155,6 @@
                 }
             }
         }
-<<<<<<< HEAD
 
         gettimeofday(&end_iter, NULL);
 
@@ -180,9 +175,6 @@
 
         iter++;
 
-=======
-                
->>>>>>> 577daa17
     } while (square_diff > tol);
 
     gettimeofday(&end_all, NULL);
